--- conflicted
+++ resolved
@@ -2,11 +2,6 @@
 
 from fastapi.responses import HTMLResponse
 
-<<<<<<< HEAD
-router = APIRouter(prefix='/admin',
-                   default_response_class=HTMLResponse,
-                   include_in_schema=False)
-=======
 from fastapi import APIRouter, Depends, HTTPException, status, Response
 from sqlalchemy.ext.asyncio import AsyncSession
 from sqlalchemy.future import select
@@ -23,8 +18,8 @@
 logging.basicConfig(level=logging.DEBUG)
 
 router = APIRouter(prefix='/admin',
+                   
                    tags=["Admin"])
->>>>>>> 7f9241ce
 
 
 @router.get('/')
