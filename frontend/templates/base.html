<!DOCTYPE html>
<html lang="en">
<head>
    <meta charset="UTF-8">
    <title>OCRParking Система управління паркуванням</title>
    <link href="https://fonts.googleapis.com/icon?family=Material+Icons" rel="stylesheet">
    <!-- <link rel="stylesheet" href="{{ url_for('static', path='bootstrap.min.css')}}"> -->
    <link rel="stylesheet" href="{{ url_for('static', path='styles.css')}}">
    <!-- <script src="{{ url_for('static', path='bootstrap.bundle.min.js')}}"></script> -->
    <script src="{{ url_for('static', path='htmx.min.js')}}"></script>
</head>
<body>
<<<<<<< HEAD
   <div class="page">
    <header>
      
      <h1>Система управління паркуванням</h1>
      <nav>
          
        <ul class="menu">
          <div class="logo">
            <img src="{{ url_for('static', path='img/logo.png')}}", width="60", alt="Логотип OCRParking">
          </div> 
          <li><a href="{{ url_for('index')}}">Головна</a></li>
          <li><a href="{{ url_for('about')}}">Про застосунок</a></li>
          {% if not user %}
          <li><a href="{{ url_for('get_login_form') }}">Увійти</a></li>
          <li><a href="{{ url_for('get_register_form')}}">Зареєструватись</a></li>
          {% endif %}
          {% if user %}
          <li><a href="{{ url_for('get_user_page') }}">Моя сторінка</a></li>
          {% if user.is_admin %}
          <li><a href="#">Адміністрування</a></li>
          {% endif %}
          <li><a href="#">{{ user.username }}</a></li>
          <li><a href="{{ url_for('logout_user')}}">Вийти</a></li>
          {% endif %}
        </ul>
      </nav>
    </header>
    <div class="content">
    <main>
      {% block content %}{% endblock %}
    </main>
  </div>
  <footer>
    <p>&copy; 2024 Система управління паркуванням. Всі права захищені.</p>
  </footer>
</div>
=======
    <div class="page">
        <header>
            <div class="logo">
                <img src="img/logo.png" alt="Логотип OCRParking">
            </div>
            <h1>Система управління паркуванням</h1>
            <nav>
                <ul class="menu">
                    <li><a href="{{ url_for('index') }}">Головна</a></li>
                    <li><a href="{{ url_for('about') }}">Про застосунок</a></li>
                    {% if not user %}
                    <li><a href="{{ url_for('get_login_form') }}">Увійти</a></li>
                    <li><a href="{{ url_for('get_register_form') }}">Зареєструватись</a></li>
                    {% endif %}
                    {% if user %}
                    <li><a href="{{ url_for('get_user_page') }}">Моя сторінка</a></li>
                    {% if user.is_admin %}
                    <li><a href="#">Адміністрування</a></li>
                    {% endif %}
                    <li><a href="#">{{ user.username }}</a></li>
                    <li><a href="{{ url_for('logout_user') }}">Вийти</a></li>
                    {% endif %}
                </ul>
            </nav>
        </header>
        <div class="content">
            <main>
                {% block content %}{% endblock %}
            </main>
        </div>
        <footer>
            <p>&copy; 2024 Система управління паркуванням. Всі права захищені.</p>
        </footer>
    </div>
>>>>>>> 3dfcb9d2
</body>
</html><|MERGE_RESOLUTION|>--- conflicted
+++ resolved
@@ -10,44 +10,6 @@
     <script src="{{ url_for('static', path='htmx.min.js')}}"></script>
 </head>
 <body>
-<<<<<<< HEAD
-   <div class="page">
-    <header>
-      
-      <h1>Система управління паркуванням</h1>
-      <nav>
-          
-        <ul class="menu">
-          <div class="logo">
-            <img src="{{ url_for('static', path='img/logo.png')}}", width="60", alt="Логотип OCRParking">
-          </div> 
-          <li><a href="{{ url_for('index')}}">Головна</a></li>
-          <li><a href="{{ url_for('about')}}">Про застосунок</a></li>
-          {% if not user %}
-          <li><a href="{{ url_for('get_login_form') }}">Увійти</a></li>
-          <li><a href="{{ url_for('get_register_form')}}">Зареєструватись</a></li>
-          {% endif %}
-          {% if user %}
-          <li><a href="{{ url_for('get_user_page') }}">Моя сторінка</a></li>
-          {% if user.is_admin %}
-          <li><a href="#">Адміністрування</a></li>
-          {% endif %}
-          <li><a href="#">{{ user.username }}</a></li>
-          <li><a href="{{ url_for('logout_user')}}">Вийти</a></li>
-          {% endif %}
-        </ul>
-      </nav>
-    </header>
-    <div class="content">
-    <main>
-      {% block content %}{% endblock %}
-    </main>
-  </div>
-  <footer>
-    <p>&copy; 2024 Система управління паркуванням. Всі права захищені.</p>
-  </footer>
-</div>
-=======
     <div class="page">
         <header>
             <div class="logo">
@@ -82,6 +44,5 @@
             <p>&copy; 2024 Система управління паркуванням. Всі права захищені.</p>
         </footer>
     </div>
->>>>>>> 3dfcb9d2
 </body>
 </html>