body {
    font-family: Arial, sans-serif;
    margin: 0;
    padding: 0;
    background-color: #f4f4f4;
}

header {
    background-color: #4B5563;
    color: #fff;
    padding: 10px;
    text-align: center;
    position: sticky;
    top: 0;
    z-index: 1000;
    background: #4B5563;
}

header h1 {
    margin: 0;
}

nav ul {
    list-style: none;
    padding: 0;
}

nav ul li {
    display: inline;
    margin: 0 10px;
}

nav ul li a {
    color: #fff;
    text-decoration: none;
}

.main {
    padding: 30px;
    margin: auto;
    flex-direction: 1 auto;
}

.hero {
    text-align: center;
    margin: 50px 0;
}

.hero h2 {
    margin: 0 0 20px;
}

.hero p {
    margin: 0 0 20px;
    color: #555;
}

.button {
    display: inline-block;
    padding: 10px 20px;
    background-color: #007BFF;
    color: #fff;
    text-decoration: none;
    border-radius: 5px;
}

footer {
    background-color: #4B5563;
    color: #fff;
    text-align: center;
    padding: 10px 0;
<<<<<<< HEAD
    width: 100%;
    position: fixed;
    bottom: 0;
    left: 0;
}

.menu li {
    display: inline;
}

.menu li a:hover {
    text-decoration: underline;
}

/* Загальні стилі для секції "Про застосунок" */
.about {
    padding: 40px 20px;
    background-color: #fff;
    border-radius: 10px;
    box-shadow: 0 4px 8px rgba(0, 0, 0, 0.1);
    margin-bottom: 40px;
}

.about h2 {
    font-size: 2rem;
    color: #333;
    text-align: center;
    margin-bottom: 20px;
}

.about h3 {
    font-size: 1.5rem;
    color: #555;
    text-align: center;
    margin-bottom: 30px;
}

.about p {
    font-size: 1.5rem;
    color: #666;
    text-align: center;
    line-height: 1.7;
    margin-bottom: 40px;
}

/* Стилі для секції "Функціональні можливості" */
.features {
    margin: 40px 0;
    text-align: center;
}

.features h2 {
    font-size: 2rem;
    color: #333;
    margin-bottom: 40px;
}

.feature-cards {
    display: flex;
    flex-wrap: wrap;
    justify-content: space-between;
    gap: 20px; 
}

.feature-card {
    flex: 1 1 calc(50% - 20px); 
    background-color: #f4f4f4;
    border-radius: 10px;
    box-shadow: 0 4px 8px rgba(0, 0, 0, 0.1);
    padding: 20px;
    text-align: center;
    transition: transform 0.3s ease;
}


.feature-card img {
    width: 100px;
    height: auto;
    margin-bottom: 20px;
}

.feature-card h3 {
    font-size: 1.5rem;
    color: #333;
    margin-bottom: 10px;
}

.feature-card p {
    font-size: 1rem;
    color: #555;
    line-height: 1.6;
    margin-bottom: 20px;
}

/* Мобільна адаптація */
@media (max-width: 768px) {
    .feature-card {
        flex: 1 1 100%; 
    }

    .about p, .about h2, .about h3 {
        font-size: 1.25rem; 
    }

    .feature-card img {
        width: 80px; 
    }
}

/* Додаткові стилі */
.content {
    flex-grow: 1;
}

.page {
    display: flex;
    flex-direction: column;
    min-height: 100%;
}


.login-container {
    max-width: 400px;
    margin: 0 auto;
    padding: 116px;
    background-color: #f5f5f5;
    border-radius: 5px;
}

.login-container h1 {
    text-align: center;
}

.form-container {
    max-width: 400px;
    margin: 0 auto;
    padding: 116px;
    background-color: #f5f5f5;
    border-radius: 5px;
}

.form-group {
    margin-bottom: 15px;
}

.form-group input {
=======
   
>>>>>>> e5c5a602
    width: 100%;
    padding: 8px;
    border: 1px solid #ccc;
    border-radius: 3px;
}

.form-group label {
    display: block;
    margin-bottom: 5px;
    color: #666;
}

.btn-primary {
    background-color: #007bff;
    border-color: #007bff;
    color: #fff;
    padding: 10px 20px;
    border-radius: 3px;
    cursor: pointer;
}

.alert {
    padding: 15px;
    margin-bottom: 20px;
    border: 1px solid transparent;
    border-radius: 3px;
}

.alert-danger {
    color: #721c24;
    background-color: #f8d7da;
    border-color: #f5c6cb;
}

.success-message {
    max-width: 400px;
    margin: 0 auto;
    padding: 148px;
    background-color: #f5f5f5;
    border-radius: 5px;
    text-align: center;
}

.success-message h1 {
    color: green;
}

.success-message p {
    margin-bottom: 20px;
}

.button {
    display: inline-block;
    padding: 10px 20px;
    background-color: #007bff;
    color: #fff;
    text-decoration: none;
    border: none;
    border-radius: 3px;
    cursor: pointer;
}

.logo {
    width: 36px; 
    height: 36px;
}


.img-index {
    width: 200px; 
    height: 164px;
}<|MERGE_RESOLUTION|>--- conflicted
+++ resolved
@@ -69,156 +69,8 @@
     color: #fff;
     text-align: center;
     padding: 10px 0;
-<<<<<<< HEAD
-    width: 100%;
-    position: fixed;
+    position: absolute;
     bottom: 0;
-    left: 0;
-}
-
-.menu li {
-    display: inline;
-}
-
-.menu li a:hover {
-    text-decoration: underline;
-}
-
-/* Загальні стилі для секції "Про застосунок" */
-.about {
-    padding: 40px 20px;
-    background-color: #fff;
-    border-radius: 10px;
-    box-shadow: 0 4px 8px rgba(0, 0, 0, 0.1);
-    margin-bottom: 40px;
-}
-
-.about h2 {
-    font-size: 2rem;
-    color: #333;
-    text-align: center;
-    margin-bottom: 20px;
-}
-
-.about h3 {
-    font-size: 1.5rem;
-    color: #555;
-    text-align: center;
-    margin-bottom: 30px;
-}
-
-.about p {
-    font-size: 1.5rem;
-    color: #666;
-    text-align: center;
-    line-height: 1.7;
-    margin-bottom: 40px;
-}
-
-/* Стилі для секції "Функціональні можливості" */
-.features {
-    margin: 40px 0;
-    text-align: center;
-}
-
-.features h2 {
-    font-size: 2rem;
-    color: #333;
-    margin-bottom: 40px;
-}
-
-.feature-cards {
-    display: flex;
-    flex-wrap: wrap;
-    justify-content: space-between;
-    gap: 20px; 
-}
-
-.feature-card {
-    flex: 1 1 calc(50% - 20px); 
-    background-color: #f4f4f4;
-    border-radius: 10px;
-    box-shadow: 0 4px 8px rgba(0, 0, 0, 0.1);
-    padding: 20px;
-    text-align: center;
-    transition: transform 0.3s ease;
-}
-
-
-.feature-card img {
-    width: 100px;
-    height: auto;
-    margin-bottom: 20px;
-}
-
-.feature-card h3 {
-    font-size: 1.5rem;
-    color: #333;
-    margin-bottom: 10px;
-}
-
-.feature-card p {
-    font-size: 1rem;
-    color: #555;
-    line-height: 1.6;
-    margin-bottom: 20px;
-}
-
-/* Мобільна адаптація */
-@media (max-width: 768px) {
-    .feature-card {
-        flex: 1 1 100%; 
-    }
-
-    .about p, .about h2, .about h3 {
-        font-size: 1.25rem; 
-    }
-
-    .feature-card img {
-        width: 80px; 
-    }
-}
-
-/* Додаткові стилі */
-.content {
-    flex-grow: 1;
-}
-
-.page {
-    display: flex;
-    flex-direction: column;
-    min-height: 100%;
-}
-
-
-.login-container {
-    max-width: 400px;
-    margin: 0 auto;
-    padding: 116px;
-    background-color: #f5f5f5;
-    border-radius: 5px;
-}
-
-.login-container h1 {
-    text-align: center;
-}
-
-.form-container {
-    max-width: 400px;
-    margin: 0 auto;
-    padding: 116px;
-    background-color: #f5f5f5;
-    border-radius: 5px;
-}
-
-.form-group {
-    margin-bottom: 15px;
-}
-
-.form-group input {
-=======
-   
->>>>>>> e5c5a602
     width: 100%;
     padding: 8px;
     border: 1px solid #ccc;
